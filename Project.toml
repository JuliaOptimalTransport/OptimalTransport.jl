name = "OptimalTransport"
uuid = "7e02d93a-ae51-4f58-b602-d97af76e3b33"
authors = ["zsteve <stephenz@student.unimelb.edu.au>"]
version = "0.3.11"

[deps]
Distances = "b4f34e82-e78d-54a5-968a-f98e89d6e8f7"
Distributions = "31c24e10-a181-5473-b8eb-7969acd0382f"
IterativeSolvers = "42fd0dbc-a981-5370-80f2-aaf504508153"
LinearAlgebra = "37e2e46d-f89d-539d-b4ee-838fcccc9c8e"
LogExpFunctions = "2ab3a3ac-af41-5b50-aa03-7779005ae688"
MathOptInterface = "b8f27783-ece8-5eb3-8dc8-9495eed66fee"
PDMats = "90014a1f-27ba-587c-ab20-58faa44d9150"
QuadGK = "1fd47b50-473d-5c70-9696-f719f8f3bcdc"
SparseArrays = "2f01184e-e22b-5df5-ae63-d93ebab69eaf"
StatsBase = "2913bbd2-ae8a-5f71-8c99-4fb6c76f3a91"

[compat]
Distances = "0.9.0, 0.10"
Distributions = "0.24, 0.25"
IterativeSolvers = "0.8.4, 0.9"
LogExpFunctions = "0.2"
MathOptInterface = "0.9"
PDMats = "0.11"
QuadGK = "2"
StatsBase = "0.33.8"
julia = "1"

[extras]
ForwardDiff = "f6369f11-7733-5829-9624-2563aa707210"
HCubature = "19dc6840-f33b-545b-b366-655c7e3ffd49"
Pkg = "44cfe95a-1eb2-52ea-b672-e2afdf69b78f"
PythonOT = "3c485715-4278-42b2-9b5f-8f00e43c12ef"
Random = "9a3f8284-a2c9-5f02-9a11-845980a1fd5c"
SafeTestsets = "1bc83da4-3b8d-516f-aca4-4fe02f6d838f"
Test = "8dfed614-e22c-5e08-85e1-65c5234f0b40"
Tulip = "6dd1b50a-3aae-11e9-10b5-ef983d2400fa"
PyCall = "438e738f-606a-5dbb-bf0a-cddfbfd45ab0"

[targets]
<<<<<<< HEAD
test = ["Pkg", "PythonOT", "Random", "SafeTestsets", "Test", "Tulip", "PyCall"]
=======
test = ["ForwardDiff", "Pkg", "PythonOT", "Random", "SafeTestsets", "Test", "Tulip", "HCubature"]
>>>>>>> 61f9fd74
<|MERGE_RESOLUTION|>--- conflicted
+++ resolved
@@ -38,8 +38,4 @@
 PyCall = "438e738f-606a-5dbb-bf0a-cddfbfd45ab0"
 
 [targets]
-<<<<<<< HEAD
-test = ["Pkg", "PythonOT", "Random", "SafeTestsets", "Test", "Tulip", "PyCall"]
-=======
-test = ["ForwardDiff", "Pkg", "PythonOT", "Random", "SafeTestsets", "Test", "Tulip", "HCubature"]
->>>>>>> 61f9fd74
+test = ["ForwardDiff", "Pkg", "PythonOT", "Random", "SafeTestsets", "Test", "Tulip", "HCubature"]
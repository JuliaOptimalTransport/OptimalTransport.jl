name = "OptimalTransport"
uuid = "7e02d93a-ae51-4f58-b602-d97af76e3b33"
authors = ["zsteve <stephenz@student.unimelb.edu.au>"]
version = "0.3.8"

[deps]
Distances = "b4f34e82-e78d-54a5-968a-f98e89d6e8f7"
Distributions = "31c24e10-a181-5473-b8eb-7969acd0382f"
IterativeSolvers = "42fd0dbc-a981-5370-80f2-aaf504508153"
LinearAlgebra = "37e2e46d-f89d-539d-b4ee-838fcccc9c8e"
LogExpFunctions = "2ab3a3ac-af41-5b50-aa03-7779005ae688"
MathOptInterface = "b8f27783-ece8-5eb3-8dc8-9495eed66fee"
QuadGK = "1fd47b50-473d-5c70-9696-f719f8f3bcdc"
SparseArrays = "2f01184e-e22b-5df5-ae63-d93ebab69eaf"
StatsBase = "2913bbd2-ae8a-5f71-8c99-4fb6c76f3a91"

[compat]
Distances = "0.9.0, 0.10"
Distributions = "0.25"
IterativeSolvers = "0.8.4, 0.9"
LogExpFunctions = "0.2"
MathOptInterface = "0.9"
QuadGK = "2"
StatsBase = "0.33.8"
julia = "1"

[extras]
ForwardDiff = "f6369f11-7733-5829-9624-2563aa707210"
Pkg = "44cfe95a-1eb2-52ea-b672-e2afdf69b78f"
PythonOT = "3c485715-4278-42b2-9b5f-8f00e43c12ef"
Random = "9a3f8284-a2c9-5f02-9a11-845980a1fd5c"
SafeTestsets = "1bc83da4-3b8d-516f-aca4-4fe02f6d838f"
Test = "8dfed614-e22c-5e08-85e1-65c5234f0b40"
Tulip = "6dd1b50a-3aae-11e9-10b5-ef983d2400fa"
PyCall = "438e738f-606a-5dbb-bf0a-cddfbfd45ab0"

[targets]
<<<<<<< HEAD
test = ["Pkg", "PythonOT", "Random", "SafeTestsets", "Test", "Tulip", "PyCall"]
=======
test = ["ForwardDiff", "Pkg", "PythonOT", "Random", "SafeTestsets", "Test", "Tulip"]
>>>>>>> 4a26ec9d
<|MERGE_RESOLUTION|>--- conflicted
+++ resolved
@@ -35,8 +35,4 @@
 PyCall = "438e738f-606a-5dbb-bf0a-cddfbfd45ab0"
 
 [targets]
-<<<<<<< HEAD
-test = ["Pkg", "PythonOT", "Random", "SafeTestsets", "Test", "Tulip", "PyCall"]
-=======
-test = ["ForwardDiff", "Pkg", "PythonOT", "Random", "SafeTestsets", "Test", "Tulip"]
->>>>>>> 4a26ec9d
+test = ["ForwardDiff", "Pkg", "PythonOT", "Random", "SafeTestsets", "Test", "Tulip"]
--- conflicted
+++ resolved
@@ -99,46 +99,6 @@
         )
     end
 
-<<<<<<< HEAD
-    @testset "costmatrix.jl" begin
-        @testset "Creating cost matrices from vectors" begin
-            N = 15
-            M = 20
-            μ = FiniteDiscreteMeasure(rand(N), rand(N))
-            ν = FiniteDiscreteMeasure(rand(M), rand(M))
-            c(x, y) = sum((x - y) .^ 2)
-            C1 = cost_matrix(SqEuclidean(), μ, ν)
-            C2 = cost_matrix(sqeuclidean, μ, ν)
-            C3 = cost_matrix(c, μ, ν)
-            @test C1 ≈ pairwise(SqEuclidean(), μ.support, ν.support)
-            @test C2 ≈ pairwise(SqEuclidean(), μ.support, ν.support)
-            @test C3 ≈ pairwise(SqEuclidean(), μ.support, ν.support)
-        end
-
-        @testset "Creating cost matrices from matrices" begin
-            N = 10
-            M = 8
-            μ = FiniteDiscreteMeasure(rand(N, 3), rand(N))
-            ν = FiniteDiscreteMeasure(rand(M, 3), rand(M))
-            c(x, y) = sum((x - y) .^ 2)
-            C1 = cost_matrix(SqEuclidean(), μ, ν)
-            C2 = cost_matrix(sqeuclidean, μ, ν)
-            C3 = cost_matrix(c, μ, ν)
-            @test C1 ≈ pairwise(SqEuclidean(), μ.support, ν.support; dims=1)
-            @test C2 ≈ pairwise(SqEuclidean(), μ.support, ν.support; dims=1)
-            @test C3 ≈ pairwise(SqEuclidean(), μ.support, ν.support; dims=1)
-        end
-        @testset "Creating cost matrices from μ to itself" begin
-            N = 10
-            μ = FiniteDiscreteMeasure(rand(N, 2), rand(N))
-            c(x, y) = sqrt(sum((x - y) .^ 2))
-            C1 = cost_matrix(Euclidean(), μ; symmetric=true)
-            C2 = cost_matrix(euclidean, μ; symmetric=true)
-            C3 = cost_matrix(c, μ)
-            @test C1 ≈ pairwise(Euclidean(), μ.support, μ.support; dims=1)
-            @test C2 ≈ pairwise(Euclidean(), μ.support, μ.support; dims=1)
-            @test C3 ≈ pairwise(Euclidean(), μ.support, μ.support; dims=1)
-=======
     @testset "FiniteDiscreteMeasure" begin
         @testset "Univariate Finite Discrete Measure" begin
             n = 100
@@ -184,7 +144,59 @@
             @test μsupp == support(μ)
             @test νsupp == ν.support
             @test νsupp == support(ν)
->>>>>>> 61f9fd74
+        end
+    end
+    @testset "costmatrix.jl" begin
+
+        @testset "Creating cost matrices from vectors" begin
+            n = 100
+            m = 80
+            μsupp = rand(n)
+            νsupp = rand(m)
+            μprobs = normalize!(rand(n), 1)
+            μ = OptimalTransport.discretemeasure(μsupp,μprobs)
+            ν = OptimalTransport.discretemeasure(νsupp)
+            c(x, y) = sum((x - y) .^ 2)
+            C1 = cost_matrix(SqEuclidean(), μ, ν)
+            C2 = cost_matrix(sqeuclidean, μ, ν)
+            C3 = cost_matrix(c, μ, ν)
+            C  = pairwise(SqEuclidean(), vcat(μ.support...), vcat(ν.support...))
+            @test C1 ≈ C
+            @test C2 ≈ C
+            @test C3 ≈ C
+        end
+
+        @testset "Creating cost matrices from matrices" begin
+            n = 10
+            m = 3
+            μsupp = [rand(m) for i in 1:n]
+            νsupp = [rand(m) for i in 1:n]
+            μprobs = normalize!(rand(n), 1)
+            μ = OptimalTransport.discretemeasure(μsupp, μprobs)
+            ν = OptimalTransport.discretemeasure(νsupp)
+            c(x, y) = sum((x - y) .^ 2)
+            C1 = cost_matrix(SqEuclidean(), μ, ν)
+            C2 = cost_matrix(sqeuclidean, μ, ν)
+            C3 = cost_matrix(c, μ, ν)
+            C  = pairwise(SqEuclidean(), vcat(μ.support'...), vcat(ν.support'...), dims=1)
+            @test C1 ≈ C
+            @test C2 ≈ C
+            @test C3 ≈ C
+        end
+        @testset "Creating cost matrices from μ to itself" begin
+            n = 10
+            m = 3
+            μsupp = [rand(m) for i in 1:n]
+            μprobs = normalize!(rand(n), 1)
+            μ = OptimalTransport.discretemeasure(μsupp, μprobs)
+            c(x, y) = sqrt(sum((x - y) .^ 2))
+            C1 = cost_matrix(Euclidean(), μ; symmetric=true)
+            C2 = cost_matrix(euclidean, μ; symmetric=true)
+            C3 = cost_matrix(c, μ)
+            C  = pairwise(Euclidean(), vcat(μ.support'...), vcat(μ.support'...); dims=1)
+            @test C1 ≈ C
+            @test C2 ≈ C
+            @test C3 ≈ C
         end
     end
 end
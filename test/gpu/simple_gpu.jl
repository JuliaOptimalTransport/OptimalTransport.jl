--- conflicted
+++ resolved
@@ -102,11 +102,7 @@
             )
             # compare with results on the CPU
             @test convert(Array, γ) ≈
-<<<<<<< HEAD
-                  quadreg(μ, ν, C, ε_quad, QuadraticOTNewton(0.1f0, 0.5f0, 1.0f-5, 50)) atol =
-=======
                 quadreg(μ, ν, C, ε_quad, QuadraticOTNewton(0.1f0, 0.5f0, 1.0f-5, 50)) atol =
->>>>>>> 9da044cb
                 1.0f-4 rtol = 1.0f-4
         end
     end

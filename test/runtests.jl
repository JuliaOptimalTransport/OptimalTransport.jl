--- conflicted
+++ resolved
@@ -5,11 +5,8 @@
 using PyCall
 using Tulip
 using MathOptInterface
-<<<<<<< HEAD
 using Distributions
-=======
 using SparseArrays
->>>>>>> 365e4b40
 
 using LinearAlgebra
 using Random

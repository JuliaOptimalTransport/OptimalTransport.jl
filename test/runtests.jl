--- conflicted
+++ resolved
@@ -32,16 +32,8 @@
         @safetestset "Wasserstein distance" begin
             include("wasserstein.jl")
         end
-<<<<<<< HEAD
-        @safetestset "Finite Discrete Measure" begin
-            include("finitediscretemeasure.jl")
-        end
-        @safetestset "Cost matrix computation" begin
-            include("costmatrix.jl")
-=======
         @safetestset "Bures distance" begin
             include("bures.jl")
->>>>>>> 61f9fd74
         end
     end
 

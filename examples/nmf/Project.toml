[deps]
Distances = "b4f34e82-e78d-54a5-968a-f98e89d6e8f7"
LineSearches = "d3d80556-e9d4-5f37-9878-2ab0fcc64255"
LinearAlgebra = "37e2e46d-f89d-539d-b4ee-838fcccc9c8e"
Literate = "98b081ad-f1c9-55d3-8b20-4c87d4299306"
LogExpFunctions = "2ab3a3ac-af41-5b50-aa03-7779005ae688"
MLDatasets = "eb30cadb-4394-5ae3-aed4-317e484a6458"
NMF = "6ef6ca0d-6ad7-5ff6-b225-e928bfa0a386"
NNlib = "872c559c-99b0-510c-b3b7-b6c96a88d5cd"
Optim = "429524aa-4258-5aef-a3af-852621145aeb"
OptimalTransport = "7e02d93a-ae51-4f58-b602-d97af76e3b33"
Plots = "91a5bcdd-55d7-5caf-9e0b-520d859cae80"
StatsBase = "2913bbd2-ae8a-5f71-8c99-4fb6c76f3a91"

[compat]
<<<<<<< HEAD
Literate = "2"
=======
OptimalTransport = "0.3"
LogExpFunctions = "0.3"
>>>>>>> 264e0c0c
Plots = "1"<|MERGE_RESOLUTION|>--- conflicted
+++ resolved
@@ -13,10 +13,7 @@
 StatsBase = "2913bbd2-ae8a-5f71-8c99-4fb6c76f3a91"
 
 [compat]
-<<<<<<< HEAD
 Literate = "2"
-=======
 OptimalTransport = "0.3"
 LogExpFunctions = "0.3"
->>>>>>> 264e0c0c
 Plots = "1"
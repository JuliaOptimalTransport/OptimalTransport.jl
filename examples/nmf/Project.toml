[deps]
Distances = "b4f34e82-e78d-54a5-968a-f98e89d6e8f7"
LineSearches = "d3d80556-e9d4-5f37-9878-2ab0fcc64255"
LinearAlgebra = "37e2e46d-f89d-539d-b4ee-838fcccc9c8e"
Literate = "98b081ad-f1c9-55d3-8b20-4c87d4299306"
LogExpFunctions = "2ab3a3ac-af41-5b50-aa03-7779005ae688"
MLDatasets = "eb30cadb-4394-5ae3-aed4-317e484a6458"
NMF = "6ef6ca0d-6ad7-5ff6-b225-e928bfa0a386"
NNlib = "872c559c-99b0-510c-b3b7-b6c96a88d5cd"
Optim = "429524aa-4258-5aef-a3af-852621145aeb"
OptimalTransport = "7e02d93a-ae51-4f58-b602-d97af76e3b33"
Plots = "91a5bcdd-55d7-5caf-9e0b-520d859cae80"
StatsBase = "2913bbd2-ae8a-5f71-8c99-4fb6c76f3a91"

[compat]
<<<<<<< HEAD
OptimalTransport = "0.3"
=======
LogExpFunctions = "0.3"
>>>>>>> b555d450
Plots = "1"<|MERGE_RESOLUTION|>--- conflicted
+++ resolved
@@ -13,9 +13,6 @@
 StatsBase = "2913bbd2-ae8a-5f71-8c99-4fb6c76f3a91"
 
 [compat]
-<<<<<<< HEAD
 OptimalTransport = "0.3"
-=======
 LogExpFunctions = "0.3"
->>>>>>> b555d450
 Plots = "1"
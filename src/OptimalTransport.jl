--- conflicted
+++ resolved
@@ -27,12 +27,8 @@
     end
 end
 
-<<<<<<< HEAD
-include("simplex.jl")
 include("ot1d.jl")
 
-=======
->>>>>>> d6ba08ef
 """
     emd(μ, ν, C, optimizer)
 

--- conflicted
+++ resolved
@@ -10,22 +10,15 @@
 using LogExpFunctions: LogExpFunctions
 using MathOptInterface
 using Distributions
-<<<<<<< HEAD
 using PDMats
-=======
 using QuadGK
->>>>>>> 0b0db238
 
 export sinkhorn, sinkhorn2
 export emd, emd2
 export sinkhorn_stabilized, sinkhorn_stabilized_epsscaling, sinkhorn_barycenter
 export sinkhorn_unbalanced, sinkhorn_unbalanced2
 export quadreg
-<<<<<<< HEAD
-export ot_cost
-=======
 export ot_cost, ot_plan
->>>>>>> 0b0db238
 
 const MOI = MathOptInterface
 
@@ -855,7 +848,64 @@
 end
 
 """
-<<<<<<< HEAD
+    ot_cost(
+        c, μ::ContinuousUnivariateDistribution, ν::UnivariateDistribution; plan=nothing
+    )
+
+Compute the optimal transport cost for the Monge-Kantorovich problem with univariate
+distributions `μ` and `ν` as source and target marginals and cost function `c` of
+the form ``c(x, y) = h(|x - y|)`` where ``h`` is a convex function.
+
+In this setting, the optimal transport cost can be computed as
+```math
+\\int_0^1 c(F_\\mu^{-1}(x), F_\\nu^{-1}(x)) \\mathrm{d}x
+```
+where ``F_\\mu^{-1}`` and ``F_\\nu^{-1}`` are the quantile functions of `μ` and `ν`,
+respectively.
+
+A pre-computed optimal transport `plan` may be provided.
+
+See also: [`ot_plan`](@ref), [`emd2`](@ref)
+"""
+function ot_cost(
+    c, μ::ContinuousUnivariateDistribution, ν::UnivariateDistribution; plan=nothing
+)
+    cost, _ = if plan === nothing
+        quadgk(0, 1) do q
+            return c(quantile(μ, q), quantile(ν, q))
+        end
+    else
+        quadgk(0, 1) do q
+            x = quantile(μ, q)
+            return c(x, plan(x))
+        end
+    end
+    return cost
+end
+
+"""
+    ot_plan(c, μ::ContinuousUnivariateDistribution, ν::UnivariateDistribution)
+
+Compute the optimal transport plan for the Monge-Kantorovich problem with univariate
+distributions `μ` and `ν` as source and target marginals and cost function `c` of
+the form ``c(x, y) = h(|x - y|)`` where ``h`` is a convex function.
+
+In this setting, the optimal transport plan is the Monge map
+```math
+T = F_\\nu^{-1} \\circ F_\\mu
+```
+where ``F_\\mu`` is the cumulative distribution function of `μ` and ``F_\\nu^{-1}`` is the
+quantile function of `ν`.
+
+See also: [`ot_cost`](@ref), [`emd`](@ref)
+"""
+function ot_plan(c, μ::ContinuousUnivariateDistribution, ν::UnivariateDistribution)
+    # Use T instead of γ to indicate that this is a Monge map.
+    T(x) = quantile(ν, cdf(μ, x))
+    return T
+end
+
+"""
     ot_cost(c,mu::MvNormal,nu::MvNormal; plan=nothing)
 Compute the optimal transport cost between μ to ν, where
 both are Normal or Multivariate Normal distributions and the cost
@@ -897,6 +947,7 @@
 _gaussian_ot_A(A::AbstractMatrix, B::PDMats.PDiagMat) = _gaussian_ot_A(B, A)
 _gaussian_ot_A(A::PDMats.PDMat, B::StridedMatrix) = _gaussian_ot_A(B, A)
 
+
 """
     ot_plan(c,mu::MvNormal,nu::MvNormal; plan=nothing)
 Compute the optimal transport plan between μ to ν, where
@@ -910,63 +961,8 @@
 )
     Σμsqrt = μ.Σ^(-1/2)
     T(x)   = ν.μ + (Σμsqrt*sqrt(_gaussian_ot_A(μ.Σ,ν.Σ))*Σμsqrt)*(x - μ.μ)
-=======
-    ot_cost(
-        c, μ::ContinuousUnivariateDistribution, ν::UnivariateDistribution; plan=nothing
-    )
-
-Compute the optimal transport cost for the Monge-Kantorovich problem with univariate
-distributions `μ` and `ν` as source and target marginals and cost function `c` of
-the form ``c(x, y) = h(|x - y|)`` where ``h`` is a convex function.
-
-In this setting, the optimal transport cost can be computed as
-```math
-\\int_0^1 c(F_\\mu^{-1}(x), F_\\nu^{-1}(x)) \\mathrm{d}x
-```
-where ``F_\\mu^{-1}`` and ``F_\\nu^{-1}`` are the quantile functions of `μ` and `ν`,
-respectively.
-
-A pre-computed optimal transport `plan` may be provided.
-
-See also: [`ot_plan`](@ref), [`emd2`](@ref)
-"""
-function ot_cost(
-    c, μ::ContinuousUnivariateDistribution, ν::UnivariateDistribution; plan=nothing
-)
-    cost, _ = if plan === nothing
-        quadgk(0, 1) do q
-            return c(quantile(μ, q), quantile(ν, q))
-        end
-    else
-        quadgk(0, 1) do q
-            x = quantile(μ, q)
-            return c(x, plan(x))
-        end
-    end
-    return cost
-end
-
-"""
-    ot_plan(c, μ::ContinuousUnivariateDistribution, ν::UnivariateDistribution)
-
-Compute the optimal transport plan for the Monge-Kantorovich problem with univariate
-distributions `μ` and `ν` as source and target marginals and cost function `c` of
-the form ``c(x, y) = h(|x - y|)`` where ``h`` is a convex function.
-
-In this setting, the optimal transport plan is the Monge map
-```math
-T = F_\\nu^{-1} \\circ F_\\mu
-```
-where ``F_\\mu`` is the cumulative distribution function of `μ` and ``F_\\nu^{-1}`` is the
-quantile function of `ν`.
-
-See also: [`ot_cost`](@ref), [`emd`](@ref)
-"""
-function ot_plan(c, μ::ContinuousUnivariateDistribution, ν::UnivariateDistribution)
-    # Use T instead of γ to indicate that this is a Monge map.
-    T(x) = quantile(ν, cdf(μ, x))
->>>>>>> 0b0db238
     return T
 end
 
+
 end